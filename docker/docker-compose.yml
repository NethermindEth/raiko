services:
  init:
    build:
      context: ..
      dockerfile: Dockerfile
    image: nethermind.jfrog.io/core-oci-local-prod/raiko-sgx:latest
    container_name: raiko-init
    command: --init
    env_file:
      - .env
    devices:
      - "/dev/sgx_enclave:/dev/sgx_enclave"
      - "/dev/sgx_provision:/dev/sgx_provision"
    volumes:
      - /var/log/raiko:/var/log/raiko
      - ${HOME}/.config/gramine:/root/.config/gramine
      - ${HOME}/.config/raiko:/root/.config/raiko
    environment:
      - SGX=true
      - SGXGETH=${SGXGETH}
    # environment:
    # you can use your own PCCS host
    #- PCCS_HOST=host.docker.internal:8081
    depends_on:
      - pccs
<<<<<<< HEAD
=======
  init-self-register:
    build:
      context: ..
      args:
        ENABLE_SELF_REGISTER: "true"
      dockerfile: Dockerfile
    image: us-docker.pkg.dev/evmchain/images/raiko:latest
    container_name: raiko-init-self-register
    command: --init-self-register
    env_file:
      - .env
    devices:
      - "/dev/sgx_enclave:/dev/sgx_enclave"
      - "/dev/sgx_provision:/dev/sgx_provision"
    volumes:
      - /var/log/raiko:/var/log/raiko
      - ${HOME}/.config/gramine:/root/.config/gramine
      - ${HOME}/.config/raiko:/root/.config/raiko
      - ${HOME}/.config/raiko/config/config.sgx.json:/etc/raiko/config.sgx.json
    environment:
      - SGX=true
      - SGXGETH=${SGXGETH}
      - SENDER_PRIV_KEY=${SENDER_PRIV_KEY}
      - SGX_VERIFIER_ADDRESS=${SGX_VERIFIER_ADDRESS}
      - HOLESKY_RPC=${HOLESKY_RPC}
      - HOLESKY_BEACON_RPC=${HOLESKY_BEACON_RPC}
      - TAIKO_A7_RPC=${TAIKO_A7_RPC}
      - REDIS_URL=${REDIS_URL:-redis://redis:6379}
      - NETWORK=${NETWORK}
      - L1_NETWORK=${L1_NETWORK}
      #- PCCS_HOST=host.docker.internal:8081
    depends_on:
      - pccs
>>>>>>> 01ddec7e
  raiko:
    build:
      context: ..
      dockerfile: Dockerfile
    image: nethermind.jfrog.io/core-oci-local-prod/raiko-sgx:latest
    container_name: raiko
    command: --concurrency-limit=1
    env_file:
      - .env
    devices:
      - "/dev/sgx_enclave:/dev/sgx_enclave"
      - "/dev/sgx_provision:/dev/sgx_provision"
    volumes:
      - /var/log/raiko:/var/log/raiko
      - ${HOME}/.config/gramine:/root/.config/gramine
      - ${HOME}/.config/raiko:/root/.config/raiko
      - ../host/config:/raiko/config
    ports:
      - "8080:8080"
    environment:
      - RAIKO_CONF_DIR=${RAIKO_CONF_DIR:-/raiko/config/devnet}
      - BASE_CONFIG_FILE=${BASE_CONFIG_FILE:-config.json}
      - BASE_CHAINSPEC_FILE=${BASE_CHAINSPEC_FILE:-chain_spec_list.json}
      - SGX=true
      - SGXGETH=${SGXGETH}
      - SGX_MODE=${SGX_MODE:-local}
      - RAIKO_REMOTE_URL=${RAIKO_REMOTE_URL:-http://raiko-sgx-server:9090}
      - GAIKO_REMOTE_URL=${GAIKO_REMOTE_URL:-http://raiko-sgx-server:8090}
      - PREFETCH_CHUNK_SIZE=${PREFETCH_CHUNK_SIZE}
      # Set to 0 (which is the default) to run on real hardware; use 1 for testing
      - SGX_DIRECT=${SGX_DIRECT}
      - SGX_PACAYA_INSTANCE_ID=${SGX_PACAYA_INSTANCE_ID}
      - SGXGETH_PACAYA_INSTANCE_ID=${SGXGETH_PACAYA_INSTANCE_ID}
      - REDIS_URL=${REDIS_URL:-redis://redis:6379}
      - RUST_LOG=${RUST_LOG:-info}
    # you can use your own PCCS host
    #- PCCS_HOST=host.docker.internal:8081
    # use the host's network to connect to the PCCS
    #extra_hosts:
    #  - "host.docker.internal:host-gateway"
    depends_on:
      - redis
      - pccs
    profiles:
      - prod-redis
  pccs:
    build:
      context: ..
      dockerfile: Dockerfile.pccs
    image: us-docker.pkg.dev/evmchain/images/pccs:latest
    container_name: pccs
    env_file:
      - .env
    ports:
      - "8081:8081"
    volumes:
      - ${HOME}/.config/sgx-pccs/default.json:/opt/intel/pccs/config/default.json
      - ${HOME}/.config/sgx-pccs/file.crt:/opt/intel/pccs/ssl_key/file.crt
      - ${HOME}/.config/sgx-pccs/private.pem:/opt/intel/pccs/ssl_key/private.pem
  redis:
    image: redis
    container_name: redis
    env_file:
      - .env
    ports:
      - "6379:6379"
    profiles:
      - prod-redis<|MERGE_RESOLUTION|>--- conflicted
+++ resolved
@@ -23,42 +23,6 @@
     #- PCCS_HOST=host.docker.internal:8081
     depends_on:
       - pccs
-<<<<<<< HEAD
-=======
-  init-self-register:
-    build:
-      context: ..
-      args:
-        ENABLE_SELF_REGISTER: "true"
-      dockerfile: Dockerfile
-    image: us-docker.pkg.dev/evmchain/images/raiko:latest
-    container_name: raiko-init-self-register
-    command: --init-self-register
-    env_file:
-      - .env
-    devices:
-      - "/dev/sgx_enclave:/dev/sgx_enclave"
-      - "/dev/sgx_provision:/dev/sgx_provision"
-    volumes:
-      - /var/log/raiko:/var/log/raiko
-      - ${HOME}/.config/gramine:/root/.config/gramine
-      - ${HOME}/.config/raiko:/root/.config/raiko
-      - ${HOME}/.config/raiko/config/config.sgx.json:/etc/raiko/config.sgx.json
-    environment:
-      - SGX=true
-      - SGXGETH=${SGXGETH}
-      - SENDER_PRIV_KEY=${SENDER_PRIV_KEY}
-      - SGX_VERIFIER_ADDRESS=${SGX_VERIFIER_ADDRESS}
-      - HOLESKY_RPC=${HOLESKY_RPC}
-      - HOLESKY_BEACON_RPC=${HOLESKY_BEACON_RPC}
-      - TAIKO_A7_RPC=${TAIKO_A7_RPC}
-      - REDIS_URL=${REDIS_URL:-redis://redis:6379}
-      - NETWORK=${NETWORK}
-      - L1_NETWORK=${L1_NETWORK}
-      #- PCCS_HOST=host.docker.internal:8081
-    depends_on:
-      - pccs
->>>>>>> 01ddec7e
   raiko:
     build:
       context: ..
@@ -90,6 +54,7 @@
       - PREFETCH_CHUNK_SIZE=${PREFETCH_CHUNK_SIZE}
       # Set to 0 (which is the default) to run on real hardware; use 1 for testing
       - SGX_DIRECT=${SGX_DIRECT}
+      - SGX_ONTAKE_INSTANCE_ID=${SGX_ONTAKE_INSTANCE_ID}
       - SGX_PACAYA_INSTANCE_ID=${SGX_PACAYA_INSTANCE_ID}
       - SGXGETH_PACAYA_INSTANCE_ID=${SGXGETH_PACAYA_INSTANCE_ID}
       - REDIS_URL=${REDIS_URL:-redis://redis:6379}
