use axum::{response::IntoResponse, Router};
use raiko_lib::input::GuestOutput;
use serde::{Deserialize, Serialize};
use serde_json::Value;
use tower::ServiceBuilder;
use utoipa::{OpenApi, ToSchema};
use utoipa_scalar::{Scalar, Servable};
use utoipa_swagger_ui::SwaggerUi;

use crate::interfaces::HostError;
use raiko_reqactor::Actor;

pub mod guest_data;
pub mod health;
pub mod metrics;
pub mod proof;

#[derive(OpenApi)]
#[openapi(
    info(
        title = "Raiko Proverd Server API",
        version = "1.0",
        description = "Raiko Proverd Server API",
        contact(
            name = "API Support",
            url = "https://community.taiko.xyz",
            email = "info@taiko.xyz",
        ),
        license(
            name = "MIT",
            url = "https://github.com/taikoxyz/raiko/blob/taiko/unstable/LICENSE"
        ),
    ),
    components(
        schemas(
            raiko_core::interfaces::ProofRequestOpt,
            raiko_core::interfaces::ProverSpecificOpts,
            crate::interfaces::HostError,
            GuestOutputDoc,
            ProofResponse,
            Status,
        )
    ),
    tags(
        (name = "Proving", description = "Routes that handle proving requests"),
        (name = "Health", description = "Routes that report the server health status"),
        (name = "Metrics", description = "Routes that give detailed insight into the server")
    )
)]
/// The root API struct which is generated from the `OpenApi` derive macro.
pub struct Docs;

#[derive(Debug, Serialize, ToSchema, Deserialize)]
/// The response body of a proof request.
pub struct ProofResponse {
    #[schema(value_type = Option<GuestOutputDoc>)]
    /// The output of the prover.
    pub output: Option<GuestOutput>,
    /// The proof.
    pub proof: Option<String>,
    /// The quote.
    pub quote: Option<String>,
}

impl ProofResponse {
    pub fn to_response(&self) -> Value {
        serde_json::json!({
            "status": "ok",
            "data": self
        })
    }
}

impl IntoResponse for ProofResponse {
    fn into_response(self) -> axum::response::Response {
        axum::Json(self.to_response()).into_response()
    }
}

impl TryFrom<Value> for ProofResponse {
    type Error = HostError;

    fn try_from(proof: Value) -> Result<Self, Self::Error> {
        serde_json::from_value(proof).map_err(|err| HostError::Conversion(err.to_string()))
    }
}

#[derive(Debug, Deserialize, Serialize, ToSchema)]
#[serde(tag = "status", rename_all = "lowercase")]
#[allow(dead_code)]
pub enum Status {
    Ok { data: ProofResponse },
    Error { error: String, message: String },
}

#[derive(Debug, Serialize, ToSchema)]
#[allow(dead_code)]
#[schema(example = json!({"header": [0, 0, 0, 0], "hash":"0x0...0"}))]
/// The output of the prover when the proof generation was successful.
pub struct GuestOutputDoc {
    /// Header bytes.
    header: Vec<u8>,
    /// Instance hash.
    hash: String,
}

#[must_use]
pub fn create_docs() -> utoipa::openapi::OpenApi {
    [
        health::create_docs(),
        metrics::create_docs(),
        proof::create_docs(),
    ]
    .into_iter()
    .fold(Docs::openapi(), |mut doc, sub_doc| {
        doc.merge(sub_doc);
        doc
    })
}

pub fn create_router(concurrency_limit: usize) -> Router<Actor> {
    let docs = create_docs();

    Router::new()
        // Only add the concurrency limit to the proof route. We want to still be able to call
        // healthchecks and metrics to have insight into the system.
        .nest(
            "/proof",
            proof::create_router()
                .layer(ServiceBuilder::new().concurrency_limit(concurrency_limit)),
        )
<<<<<<< HEAD
        .nest("/health", health::create_router())
        .nest("/metrics", metrics::create_router())
        .nest("/guest_data", guest_data::create_router())
=======
>>>>>>> 01ddec7e
        .merge(SwaggerUi::new("/swagger-ui").url("/api-docs/openapi.json", docs.clone()))
        .merge(Scalar::with_url("/scalar", docs))
}<|MERGE_RESOLUTION|>--- conflicted
+++ resolved
@@ -129,12 +129,6 @@
             proof::create_router()
                 .layer(ServiceBuilder::new().concurrency_limit(concurrency_limit)),
         )
-<<<<<<< HEAD
-        .nest("/health", health::create_router())
-        .nest("/metrics", metrics::create_router())
-        .nest("/guest_data", guest_data::create_router())
-=======
->>>>>>> 01ddec7e
         .merge(SwaggerUi::new("/swagger-ui").url("/api-docs/openapi.json", docs.clone()))
         .merge(Scalar::with_url("/scalar", docs))
 }