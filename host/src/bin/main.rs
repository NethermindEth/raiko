--- conflicted
+++ resolved
@@ -1,12 +1,9 @@
 #![allow(incomplete_features)]
 use chrono::Utc;
+use raiko_host::parse_ballot_zk;
+use raiko_host::server::auth::ApiKeyStore;
 use raiko_host::{
-<<<<<<< HEAD
-    interfaces::HostResult, parse_ballot_sgx, parse_ballot_zk, parse_chain_specs, parse_opts,
-=======
-    interfaces::HostResult, parse_ballot, parse_chain_specs, parse_opts, server::auth::ApiKeyStore,
->>>>>>> 01ddec7e
-    server::serve,
+    interfaces::HostResult, parse_ballot_sgx, parse_chain_specs, parse_opts, server::serve,
 };
 use raiko_reqpool::RedisPoolConfig;
 use std::fs::create_dir_all;
@@ -76,7 +73,7 @@
     // stdout for info/debug/everything
     let stdout_layer = fmt::layer()
         .with_writer(std::io::stdout) // output to console
-        .with_ansi(false)
+        .with_ansi(true)
         .with_filter(env_filter);
 
     // access log for billing usage
