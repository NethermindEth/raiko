{
  "address": "0.0.0.0:8080",
  "network": "surge_dev",
  "concurrency_limit": 1,
  "l1_network": "hoodi",
  "cache_path": "/tmp/raiko/",
  "prover": "0x70997970C51812dc3A010C7d01b50e0d17dc79C8",
  "graffiti": "8008500000000000000000000000000000000000000000000000000000000000",
  "proof_type": "sp1",
  "blob_proof_type": "proof_of_equivalence",
  "redis_url": "redis://redis-zk:6379",
  "redis_ttl": 3600,
  "enable_redis_pool": false,
  "sgx": {
    "instance_id": 0
  },
  "risc0": {
    "bonsai": false,
    "snark": true,
    "profile": false,
    "execution_po2": 20
  },
  "sp1": {
    "recursion": "core",
    "prover": "local",
    "verify": true
  },
  "native": {
    "json_guest_input": null
  },
<<<<<<< HEAD
  "ballot": "{\"Sp1\":1}"
=======
  "ballot_zk": "{\"Sp1\":1}",
  "ballot_sgx": "{\"Sgx\":1}"
>>>>>>> d23a4491
}<|MERGE_RESOLUTION|>--- conflicted
+++ resolved
@@ -28,10 +28,6 @@
   "native": {
     "json_guest_input": null
   },
-<<<<<<< HEAD
-  "ballot": "{\"Sp1\":1}"
-=======
   "ballot_zk": "{\"Sp1\":1}",
   "ballot_sgx": "{\"Sgx\":1}"
->>>>>>> d23a4491
 }