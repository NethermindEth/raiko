[workspace]

[package]
name = "risc0-guest"
version = "0.1.0"
edition = "2021"


# deprecated binary target for ontake fork block processing
# [[bin]]
# name = "risc0-block"
# path = "src/block.rs"

[[bin]]
name = "risc0-aggregation"
path = "src/aggregation.rs"

[[bin]]
name = "risc0-batch"
path = "src/batch.rs"

[[bin]]
name = "sha256"
path = "src/benchmark/sha256.rs"

[[bin]]
name = "ecdsa"
path = "src/benchmark/ecdsa.rs"

[dependencies]
raiko-lib = { path = "../../../lib", features = ["std", "risc0"] }
<<<<<<< HEAD
risc0-zkvm = { version = "=3.0.3", default-features = false, features = [
=======
risc0-zkvm = { version = "3.0.3", default-features = false, features = [
>>>>>>> 01ddec7e
    'std',
    "getrandom",
    "heap-embedded-alloc",
    "unstable",
] }
risc0-zkvm-platform = { version = "=2.2.1", default-features = false, features = [
    "sys-getenv",
] }
harness-core = { path = "../../../harness/core" }
harness = { path = "../../../harness/macro", features = ["risc0"] }
<<<<<<< HEAD
revm-precompile = { version = "26.0.0", default-features = false, features = [
=======
revm-primitives = { git = "https://github.com/taikoxyz/revm.git", branch = "v36-taiko-shasta", default-features = false, features = ["taiko"] }
revm-precompile = { git = "https://github.com/taikoxyz/revm.git", branch = "v36-taiko-shasta", default-features = false, features = [
    "taiko",
>>>>>>> 01ddec7e
    "std",
    "c-kzg",
] }
# Explicitly adding c-kzg with feature eip-7594 to fix 
# error[E0599]: no method named `compute_cells_and_kzg_proofs` found for reference `&KzgSettings` in the current scope
# in alloy-eips
c-kzg = { git = "https://github.com/risc0/c-kzg-4844", tag = "c-kzg/v2.1.1-risczero.2", features = [
    "eip-7594",
] }
blst = { git = "https://github.com/risc0/blst", tag = "v0.3.14-risczero.2" }
k256 = { git = "https://github.com/risc0/RustCrypto-elliptic-curves", tag = "k256/v0.13.4-risczero.1" }
sha2 = { git = "https://github.com/risc0/RustCrypto-hashes", tag = "sha2-v0.10.9-risczero.0" }

[patch.crates-io]
<<<<<<< HEAD
c-kzg = { git = "https://github.com/risc0/c-kzg-4844", tag = "c-kzg/v2.1.1-risczero.2" }
blst = { git = "https://github.com/risc0/blst", tag = "v0.3.14-risczero.2" }
crypto-bigint = { git = "https://github.com/risc0/RustCrypto-crypto-bigint", tag = "v0.5.5-risczero.0" }
k256 = { git = "https://github.com/risc0/RustCrypto-elliptic-curves", tag = "k256/v0.13.4-risczero.1" }
sha2 = { git = "https://github.com/risc0/RustCrypto-hashes", tag = "sha2-v0.10.9-risczero.0" }
tiny-keccak = { git = "https://github.com/risc0/tiny-keccak", tag = "tiny-keccak/v2.0.2-risczero.0" }
=======
revm = { git = "https://github.com/taikoxyz/revm.git", branch = "v36-taiko-shasta" }
revm-primitives = { git = "https://github.com/taikoxyz/revm.git", branch = "v36-taiko-shasta" }
revm-precompile = { git = "https://github.com/taikoxyz/revm.git", branch = "v36-taiko-shasta" }
c-kzg = { git = "https://github.com/brechtpd/c-kzg-4844", branch = "for-alpha7" }
blst = { git = "https://github.com/smtmfft/blst.git", branch = "v0.3.15-serialize" }
crypto-bigint = { git = "https://github.com/risc0/RustCrypto-crypto-bigint", tag = "v0.5.2-risczero.0" }
k256 = { git = "https://github.com/risc0/RustCrypto-elliptic-curves", tag = "k256/v0.13.4-risczero.1" }
sha2 = { git = "https://github.com/risc0/RustCrypto-hashes", tag = "sha2-v0.10.6-risczero.0" }
tiny-keccak = { git = "https://github.com/risc0/tiny-keccak", tag = "tiny-keccak/v2.0.2-risczero.0"}
substrate-bn = { git = "https://github.com/risc0/paritytech-bn", tag = "v0.6.0-risczero.0" }
p256 = { git = "https://github.com/risc0/RustCrypto-elliptic-curves", tag = "p256/v0.13.2-risczero.1" }
>>>>>>> 01ddec7e
<|MERGE_RESOLUTION|>--- conflicted
+++ resolved
@@ -29,11 +29,7 @@
 
 [dependencies]
 raiko-lib = { path = "../../../lib", features = ["std", "risc0"] }
-<<<<<<< HEAD
 risc0-zkvm = { version = "=3.0.3", default-features = false, features = [
-=======
-risc0-zkvm = { version = "3.0.3", default-features = false, features = [
->>>>>>> 01ddec7e
     'std',
     "getrandom",
     "heap-embedded-alloc",
@@ -44,13 +40,7 @@
 ] }
 harness-core = { path = "../../../harness/core" }
 harness = { path = "../../../harness/macro", features = ["risc0"] }
-<<<<<<< HEAD
 revm-precompile = { version = "26.0.0", default-features = false, features = [
-=======
-revm-primitives = { git = "https://github.com/taikoxyz/revm.git", branch = "v36-taiko-shasta", default-features = false, features = ["taiko"] }
-revm-precompile = { git = "https://github.com/taikoxyz/revm.git", branch = "v36-taiko-shasta", default-features = false, features = [
-    "taiko",
->>>>>>> 01ddec7e
     "std",
     "c-kzg",
 ] }
@@ -65,23 +55,9 @@
 sha2 = { git = "https://github.com/risc0/RustCrypto-hashes", tag = "sha2-v0.10.9-risczero.0" }
 
 [patch.crates-io]
-<<<<<<< HEAD
 c-kzg = { git = "https://github.com/risc0/c-kzg-4844", tag = "c-kzg/v2.1.1-risczero.2" }
 blst = { git = "https://github.com/risc0/blst", tag = "v0.3.14-risczero.2" }
 crypto-bigint = { git = "https://github.com/risc0/RustCrypto-crypto-bigint", tag = "v0.5.5-risczero.0" }
 k256 = { git = "https://github.com/risc0/RustCrypto-elliptic-curves", tag = "k256/v0.13.4-risczero.1" }
 sha2 = { git = "https://github.com/risc0/RustCrypto-hashes", tag = "sha2-v0.10.9-risczero.0" }
-tiny-keccak = { git = "https://github.com/risc0/tiny-keccak", tag = "tiny-keccak/v2.0.2-risczero.0" }
-=======
-revm = { git = "https://github.com/taikoxyz/revm.git", branch = "v36-taiko-shasta" }
-revm-primitives = { git = "https://github.com/taikoxyz/revm.git", branch = "v36-taiko-shasta" }
-revm-precompile = { git = "https://github.com/taikoxyz/revm.git", branch = "v36-taiko-shasta" }
-c-kzg = { git = "https://github.com/brechtpd/c-kzg-4844", branch = "for-alpha7" }
-blst = { git = "https://github.com/smtmfft/blst.git", branch = "v0.3.15-serialize" }
-crypto-bigint = { git = "https://github.com/risc0/RustCrypto-crypto-bigint", tag = "v0.5.2-risczero.0" }
-k256 = { git = "https://github.com/risc0/RustCrypto-elliptic-curves", tag = "k256/v0.13.4-risczero.1" }
-sha2 = { git = "https://github.com/risc0/RustCrypto-hashes", tag = "sha2-v0.10.6-risczero.0" }
-tiny-keccak = { git = "https://github.com/risc0/tiny-keccak", tag = "tiny-keccak/v2.0.2-risczero.0"}
-substrate-bn = { git = "https://github.com/risc0/paritytech-bn", tag = "v0.6.0-risczero.0" }
-p256 = { git = "https://github.com/risc0/RustCrypto-elliptic-curves", tag = "p256/v0.13.2-risczero.1" }
->>>>>>> 01ddec7e
+tiny-keccak = { git = "https://github.com/risc0/tiny-keccak", tag = "tiny-keccak/v2.0.2-risczero.0" }