--- conflicted
+++ resolved
@@ -1,11 +1,5 @@
-<<<<<<< HEAD
-
-pub const ECDSA_ELF: &[u8] = include_bytes!("../../../guest/target/riscv32im-risc0-zkvm-elf/release/ecdsa.bin");
-pub const ECDSA_ID: [u32; 8] = [153962725, 4018307523, 2477717735, 1795696374, 1893562222, 694048566, 878919734, 3585255118];
-=======
 pub const ECDSA_ELF: &[u8] =
     include_bytes!("../../../guest/target/riscv32im-risc0-zkvm-elf/release/ecdsa.bin");
 pub const ECDSA_ID: [u32; 8] = [
-    392772736, 1212292806, 891633355, 1757481832, 2310878719, 4186565357, 1383043300, 1895477953,
-];
->>>>>>> 01ddec7e
+    153962725, 4018307523, 2477717735, 1795696374, 1893562222, 694048566, 878919734, 3585255118,
+];