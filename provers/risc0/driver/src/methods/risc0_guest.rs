<<<<<<< HEAD

pub const RISC0_GUEST_ELF: &[u8] = include_bytes!("../../../guest/target/riscv32im-risc0-zkvm-elf/release/risc0-guest.bin");
pub const RISC0_GUEST_ID: [u32; 8] = [1806301292, 2179392166, 1654350421, 819731160, 2343340737, 3173009705, 4122702259, 2217731544];
=======
pub const RISC0_GUEST_ELF: &[u8] =
    include_bytes!("../../../guest/target/riscv32im-risc0-zkvm-elf/release/risc0-guest.bin");
pub const RISC0_GUEST_ID: [u32; 8] = [
    1189949973, 706254424, 3202843234, 1301656159, 1293917122, 1522777751, 3989630166, 3326741603,
];
>>>>>>> 01ddec7e
<|MERGE_RESOLUTION|>--- conflicted
+++ resolved
@@ -1,11 +1,5 @@
-<<<<<<< HEAD
-
-pub const RISC0_GUEST_ELF: &[u8] = include_bytes!("../../../guest/target/riscv32im-risc0-zkvm-elf/release/risc0-guest.bin");
-pub const RISC0_GUEST_ID: [u32; 8] = [1806301292, 2179392166, 1654350421, 819731160, 2343340737, 3173009705, 4122702259, 2217731544];
-=======
 pub const RISC0_GUEST_ELF: &[u8] =
     include_bytes!("../../../guest/target/riscv32im-risc0-zkvm-elf/release/risc0-guest.bin");
 pub const RISC0_GUEST_ID: [u32; 8] = [
-    1189949973, 706254424, 3202843234, 1301656159, 1293917122, 1522777751, 3989630166, 3326741603,
-];
->>>>>>> 01ddec7e
+    1806301292, 2179392166, 1654350421, 819731160, 2343340737, 3173009705, 4122702259, 2217731544,
+];