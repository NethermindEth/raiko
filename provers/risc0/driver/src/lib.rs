--- conflicted
+++ resolved
@@ -76,49 +76,7 @@
         _config: &ProverConfig,
         _id_store: Option<&mut dyn IdWrite>,
     ) -> ProverResult<Proof> {
-<<<<<<< HEAD
-        let mut id_store = id_store;
-        let config = Risc0Param::deserialize(config.get("risc0").unwrap()).unwrap();
-        let proof_key = (
-            input.chain_spec.chain_id,
-            input.block.header.number,
-            output.hash,
-            ProofType::Risc0 as u8,
-        );
-
-        debug!("elf code length: {}", RISC0_GUEST_ELF.len());
-        let encoded_input = to_vec(&input).expect("Could not serialize proving input!");
-
-        let (uuid, receipt) = maybe_prove::<GuestInput, B256>(
-            &config,
-            encoded_input,
-            RISC0_GUEST_ELF,
-            &output.hash,
-            (Vec::<Receipt>::new(), Vec::new()),
-            proof_key,
-            &mut id_store,
-        )
-        .await?;
-
-        let proof_gen_result = if config.snark && config.bonsai {
-            bonsai::bonsai_stark_to_snark(uuid, receipt, output.hash, RISC0_GUEST_ELF)
-                .await
-                .map(|r0_response| r0_response.into())
-                .map_err(|e| ProverError::GuestError(e.to_string()))
-        } else {
-            if !config.snark {
-                warn!("proof is not in snark mode, please check.");
-            }
-            bonsai::locally_verify_snark(uuid, receipt, output.hash, RISC0_GUEST_ELF)
-                .await
-                .map(|r0_response| r0_response.into())
-                .map_err(|e| ProverError::GuestError(e.to_string()))
-        };
-
-        proof_gen_result
-=======
         unimplemented!("no block run after pacaya fork")
->>>>>>> 01ddec7e
     }
 
     async fn aggregate(
