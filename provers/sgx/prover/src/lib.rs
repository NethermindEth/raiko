--- conflicted
+++ resolved
@@ -80,9 +80,14 @@
             .await;
 
         // Write the input to a file that will be read by the SGX instance
-        let path = cur_dir.join(INPUT_FILE_NAME);
-        bincode::serialize_into(File::create(&path).expect("Unable to open file"), &input)
-            .expect("Unable to serialize input");
+        let input_path = get_sgx_input_path(
+            &(input.taiko.block_proposed.meta.id.to_string() + ".bin"),
+        );
+        bincode::serialize_into(
+            File::create(&input_path).expect("Unable to open input file"),
+            &input,
+        )
+        .expect("Unable to serialize input");
 
         // The gramine command (gramine or gramine-direct for testing in non-SGX environment)
         let gramine_cmd = || -> Command {
@@ -109,17 +114,7 @@
 
         // Prove: run for each block
         let sgx_proof = if config.prove {
-<<<<<<< HEAD
-            prove(&mut gramine_cmd(), &cur_dir, input, config.instance_id).await
-=======
-            prove(
-                &mut gramine_cmd(),
-                input,
-                config.instance_id,
-                config.input_path,
-            )
-            .await
->>>>>>> 65e27f55
+            prove(&mut gramine_cmd(), &input_path, config.instance_id).await
         } else {
             // Dummy proof: it's ok when only setup/bootstrap was requested
             Ok(SgxResponse::default())
@@ -221,41 +216,17 @@
     Ok(SgxResponse::default())
 }
 
-fn get_default_raiko_sgx_inputs_path(sub_dir: &str) -> PathBuf {
+fn get_sgx_input_path(file_name: &str) -> PathBuf {
+    // Format the input path according the to BlockMetadata.id
     let input_dir = PathBuf::from("/tmp/inputs");
-    input_dir.join(sub_dir)
+    input_dir.join(file_name)
 }
 
 async fn prove(
     gramine_cmd: &mut Command,
-<<<<<<< HEAD
-    _cur_dir: &PathBuf,
-    _input: GuestInput,
-=======
-    input: GuestInput,
->>>>>>> 65e27f55
+    input_path: &PathBuf,
     instance_id: u64,
 ) -> ProverResult<SgxResponse, ProverError> {
-<<<<<<< HEAD
-=======
-    // If cached input file is not provided
-    // write the input to a file that will be read by the SGX instance
-    let (input_path, need_clean) = match input_path {
-        Some(path) => (path.clone(), false),
-        None => {
-            let path = get_default_raiko_sgx_inputs_path(
-                &(input.taiko.block_proposed.meta.id.to_string() + ".bin"),
-            );
-            bincode::serialize_into(
-                File::create(&path).expect("Unable to open input file"),
-                &input,
-            )
-            .expect("Unable to serialize input");
-            (path, true)
-        }
-    };
-
->>>>>>> 65e27f55
     // Prove
     let output = gramine_cmd
         .arg("one-shot")
@@ -272,10 +243,8 @@
         return ProverResult::Err(ProverError::GuestError(output.status.to_string()));
     }
 
-    if need_clean {
-        std::fs::remove_file(input_path)
-            .map_err(|e| format!("Could not clean up input file: {}", e))?;
-    }
+    std::fs::remove_file(input_path)
+        .map_err(|e| format!("Could not clean up input file: {}", e))?;
 
     Ok(parse_sgx_result(output.stdout)?)
 }
