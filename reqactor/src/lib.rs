mod action;
mod actor;
mod backend;
mod queue;

use std::sync::Arc;
use tokio::sync::{Mutex, Notify};

use backend::Backend;
use queue::Queue;
use raiko_ballot::Ballot;
use raiko_core::interfaces::ProofRequestOpt;
use raiko_lib::consts::SupportedChainSpecs;

// re-export
pub use action::Action;
pub use actor::Actor;
pub use raiko_reqpool::{
    AggregationRequestEntity, AggregationRequestKey, Pool, RequestEntity, RequestKey,
    SingleProofRequestEntity, SingleProofRequestKey, StatusWithContext,
};

/// Run the actor backend in background, and return the actor.
pub async fn start_actor(
    pool: Pool,
    ballot_zk: Ballot,
    ballot_sgx: Ballot,
    chain_specs: SupportedChainSpecs,
    default_request_config: ProofRequestOpt,
    max_proving_concurrency: usize,
    max_queue_size: usize,
) -> Actor {
    let queue = Arc::new(Mutex::new(Queue::new(max_queue_size)));
    let notify = Arc::new(Notify::new());
    let actor = Actor::new(
        pool.clone(),
<<<<<<< HEAD
        chain_specs.clone(),
        pause_rx,
        action_rx,
        max_proving_concurrency,
    )
    .await;

    Actor::new(
        pool,
        ballot_zk,
        ballot_sgx,
=======
        ballot,
>>>>>>> 01ddec7e
        default_request_config,
        chain_specs.clone(),
        Arc::clone(&queue),
        Arc::clone(&notify),
    );
    let backend = Backend::new(
        pool,
        chain_specs,
        max_proving_concurrency,
        Arc::clone(&queue),
        Arc::clone(&notify),
    );
    let _ = tokio::spawn(async move {
        backend.serve_in_background().await;
    });
    actor
}<|MERGE_RESOLUTION|>--- conflicted
+++ resolved
@@ -34,21 +34,8 @@
     let notify = Arc::new(Notify::new());
     let actor = Actor::new(
         pool.clone(),
-<<<<<<< HEAD
-        chain_specs.clone(),
-        pause_rx,
-        action_rx,
-        max_proving_concurrency,
-    )
-    .await;
-
-    Actor::new(
-        pool,
         ballot_zk,
         ballot_sgx,
-=======
-        ballot,
->>>>>>> 01ddec7e
         default_request_config,
         chain_specs.clone(),
         Arc::clone(&queue),
