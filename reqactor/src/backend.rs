use std::sync::Arc;

use base64::{engine::general_purpose, Engine as _};
use bincode;

use raiko_core::{
    interfaces::{aggregate_proofs, ProofRequest},
    preflight::parse_l1_batch_proposal_tx_for_pacaya_fork,
    provider::rpc::RpcBlockDataProvider,
    Raiko,
};
use raiko_lib::proof_type::ProofType;
use raiko_lib::{
    consts::SupportedChainSpecs,
    input::{AggregationGuestInput, AggregationGuestOutput, GuestBatchInput, GuestInput},
    prover::{IdWrite, Proof},
    utils::{zlib_compress_data, zlib_decompress_data},
};
use raiko_reqpool::{
    AggregationRequestEntity, BatchGuestInputRequestEntity, BatchProofRequestEntity,
    GuestInputRequestEntity, RequestEntity, RequestKey, SingleProofRequestEntity, Status,
    StatusWithContext,
};
<<<<<<< HEAD
use std::time::Duration;
use std::{collections::VecDeque, sync::Arc};
use tokio::sync::{
    mpsc::{self, Receiver, Sender},
    oneshot, Mutex, Semaphore,
};
=======
use reth_primitives::B256;
use tokio::sync::{mpsc, Mutex, Notify, Semaphore};
>>>>>>> 01ddec7e
use tracing::{debug, trace};

use crate::queue::Queue;
use crate::Pool;

/// Backend runs in the background, and handles the actions from the actor.
#[derive(Clone, Debug)]
pub(crate) struct Backend {
    pool: Pool,
    chain_specs: SupportedChainSpecs,
<<<<<<< HEAD
    internal_tx: Sender<RequestKey>,
    proving_semaphore: Arc<Semaphore>,
    available_gpus: Arc<Mutex<VecDeque<u32>>>,
=======
    queue: Arc<Mutex<Queue>>,
    notifier: Arc<Notify>,
    semaphore: Arc<Semaphore>,
>>>>>>> 01ddec7e
}

impl Backend {
    pub fn new(
        pool: Pool,
        chain_specs: SupportedChainSpecs,
        max_proving_concurrency: usize,
<<<<<<< HEAD
    ) {
        let channel_size = 1024;
        let (internal_tx, internal_rx) = mpsc::channel::<RequestKey>(channel_size);

        let available_gpus: Arc<Mutex<VecDeque<u32>>> = Arc::new(Mutex::new(VecDeque::from(
            (0..max_proving_concurrency)
                .map(|x| x as u32)
                .collect::<Vec<u32>>(),
        )));
        tokio::spawn(async move {
            Backend {
                pool,
                chain_specs,
                internal_tx,
                proving_semaphore: Arc::new(Semaphore::new(max_proving_concurrency)),
                available_gpus,
            }
            .serve(action_rx, internal_rx, pause_rx)
            .await;
        });
=======
        queue: Arc<Mutex<Queue>>,
        notifier: Arc<Notify>,
    ) -> Self {
        Self {
            pool,
            chain_specs,
            queue,
            notifier,
            semaphore: Arc::new(Semaphore::new(max_proving_concurrency)),
        }
>>>>>>> 01ddec7e
    }

    pub async fn serve_in_background(self) {
        let (done_tx, mut done_rx) = mpsc::channel(1000);

        loop {
            // Handle completed requests
            while let Ok(request_key) = done_rx.try_recv() {
                let mut queue = self.queue.lock().await;
                queue.complete(request_key);
            }

            // First, acquire a semaphore permit before choosing the next job
            let permit = match self.semaphore.clone().acquire_owned().await {
                Ok(permit) => permit,
                Err(_) => {
                    tracing::warn!("Semaphore closed; stopping backend loop");
                    break;
                }
            };

            // Then, try to get a request from queue
            let (request_key, request_entity) = {
                let mut queue = self.queue.lock().await;
                if let Some((request_key, request_entity)) = queue.try_next() {
                    (request_key, request_entity)
                } else {
                    drop(queue);
                    // No requests available, release the permit and wait for work
                    drop(permit);
                    // No requests in queue, wait for new requests
                    self.notifier.notified().await;
                    continue;
                }
            };

            let request_key_ = request_key.clone();
            let mut pool_ = self.pool.clone();
            let chain_specs = self.chain_specs.clone();
            let handle = tokio::spawn(async move {
                let _permit = permit;

                let result = match request_entity {
                    RequestEntity::SingleProof(entity) => {
                        do_prove_single(&mut pool_, &chain_specs, request_key_.clone(), entity)
                            .await
                    }
                    RequestEntity::Aggregation(entity) => {
                        do_prove_aggregation(&mut pool_, request_key_.clone(), entity).await
                    }
                    RequestEntity::BatchProof(entity) => {
                        do_prove_batch(&mut pool_, &chain_specs, request_key_.clone(), entity).await
                    }
                    RequestEntity::GuestInput(entity) => {
                        do_generate_guest_input(
                            &mut pool_,
                            &chain_specs,
                            request_key_.clone(),
                            entity,
                        )
                        .await
                    }
                    RequestEntity::BatchGuestInput(entity) => {
                        do_generate_batch_guest_input(
                            &mut pool_,
                            &chain_specs,
                            request_key_.clone(),
                            entity,
                        )
                        .await
                    }
                };
                let status = match result {
                    Ok(proof) => {
                        let proof_str = format!("{}", proof);
                        tracing::info!(
                            "Actor Backend successfully proved {request_key_}. Proof: {proof_str}"
                        );
                        Status::Success { proof }
                    }
<<<<<<< HEAD
                })?;

                // 3. Mark the request as cancelled in the pool
                let status = StatusWithContext::new_cancelled();
                self.pool.update_status(request_key, status.clone())?;
                Ok(status)
            }
            RequestKey::Aggregation(..) => {
                let status = StatusWithContext::new_cancelled();
                self.pool.update_status(request_key, status.clone())?;
                Ok(status)
            }
            RequestKey::BatchProof(..) => {
                let status = StatusWithContext::new_cancelled();
                self.pool.update_status(request_key, status.clone())?;
                Ok(status)
            }
            RequestKey::BatchGuestInput(..) => {
                let status = StatusWithContext::new_cancelled();
                self.pool.update_status(request_key, status.clone())?;
                Ok(status)
            }
        }
    }

    /// Get the GPU number for the given proof type.
    /// Currently, only SP1 proof type is needs GPU number.
    async fn get_gpu_number(&self, proof_type: ProofType) -> Option<u32> {
        match proof_type {
            ProofType::Sp1 => {
                let mut available_gpus = self.available_gpus.lock().await;

                // We could expect here because semaphore is used to limit the concurrency and
                // available_gpus.len() == semaphore.available_permits() == max_proving_concurrency
                let gpu_number = available_gpus
                    .pop_front()
                    .expect("GPU number should be available");

                Some(gpu_number)
            }
            _ => None,
        }
    }

    /// Release the GPU number after the proof is generated.
    async fn release_gpu_number(&self, gpu_number: Option<u32>) {
        if let Some(gpu_number) = gpu_number {
            let mut available_gpus = self.available_gpus.lock().await;
            available_gpus.push_back(gpu_number);
        }
    }

    async fn generate_guest_input(
        &mut self,
        request_key: RequestKey,
        request_entity: GuestInputRequestEntity,
    ) {
        self.prove(request_key.clone(), |mut actor, request_key| async move {
            do_generate_guest_input(
                &mut actor.pool,
                &actor.chain_specs,
                request_key,
                request_entity,
            )
            .await
        })
        .await;
    }

    async fn generate_batch_guest_input(
        &mut self,
        request_key: RequestKey,
        request_entity: BatchGuestInputRequestEntity,
    ) {
        self.prove(request_key.clone(), |mut actor, request_key| async move {
            do_generate_batch_guest_input(
                &mut actor.pool,
                &actor.chain_specs,
                request_key,
                request_entity,
            )
            .await
        })
        .await;
    }

    async fn prove_single(
        &mut self,
        request_key: RequestKey,
        request_entity: SingleProofRequestEntity,
    ) {
        self.prove(request_key.clone(), |mut actor, request_key| async move {
            // 1. Get the GPU number for the given proof type
            let gpu_number = actor
                .get_gpu_number(request_entity.proof_type().clone())
                .await;

            // 2. Generate the proof
            let res = do_prove_single(
                &mut actor.pool,
                &actor.chain_specs,
                request_key,
                request_entity,
                gpu_number,
            )
            .await;

            // 3. Release the GPU number
            actor.release_gpu_number(gpu_number).await;

            res
        })
        .await;
    }

    async fn prove_aggregation(
        &mut self,
        request_key: RequestKey,
        request_entity: AggregationRequestEntity,
    ) {
        self.prove(request_key.clone(), |mut actor, request_key| async move {
            // 1. Get the GPU number for the given proof type
            let gpu_number = actor
                .get_gpu_number(request_entity.proof_type().clone())
                .await;

            // 2. Aggregate the proofs
            let res = do_prove_aggregation(
                &mut actor.pool,
                request_key.clone(),
                request_entity,
                gpu_number,
            )
            .await;

            // 3. Release the GPU number
            actor.release_gpu_number(gpu_number).await;

            res
        })
        .await;
    }

    async fn prove_batch(
        &mut self,
        request_key: RequestKey,
        request_entity: BatchProofRequestEntity,
    ) {
        self.prove(request_key.clone(), |mut actor, request_key| async move {
            // 1. Get the GPU number for the given proof type
            let gpu_number = actor
                .get_gpu_number(request_entity.proof_type().clone())
                .await;

            // 2. Generate the proof
            let res = do_prove_batch(
                &mut actor.pool,
                &actor.chain_specs,
                request_key.clone(),
                request_entity,
                gpu_number,
            )
            .await;

            // 3. Release the GPU number
            actor.release_gpu_number(gpu_number).await;

            res
        })
        .await;
    }

    /// Generic method to handle proving for different types of proofs
    async fn prove<F, Fut>(&mut self, request_key: RequestKey, prove_fn: F)
    where
        F: FnOnce(Backend, RequestKey) -> Fut + Send + 'static,
        Fut: std::future::Future<Output = Result<Proof, String>> + Send + 'static,
    {
        let request_key_ = request_key.clone();

        let pool_status = self
            .pool
            .get_status(&request_key)
            .unwrap()
            .unwrap()
            .into_status();
        if matches!(pool_status, Status::Success { .. } | Status::WorkInProgress) {
            tracing::warn!("Actor Backend received prove-action {request_key}, but it is not registered, skipping");
            return;
        }

        // 1. Update the request status in pool to WorkInProgress
        if let Err(err) = self
            .pool
            .update_status(request_key.clone(), Status::WorkInProgress.into())
        {
            tracing::error!(
                "Actor Backend failed to update status of prove-action {request_key}: {err:?}, status: {status}",
                status = Status::WorkInProgress,
            );
            return;
        }

        // 2. Start the proving work in a separate thread
        let mut actor = self.clone();
        let proving_semaphore = self.proving_semaphore.clone();
        let (semaphore_acquired_tx, semaphore_acquired_rx) = oneshot::channel();

        let handle = tokio::spawn(async move {
            // Acquire a permit from the semaphore before starting the proving work
            let _permit = proving_semaphore
                .acquire()
                .await
                .expect("semaphore should not be closed");
            semaphore_acquired_tx.send(()).unwrap();

            // 2.1. Start the proving work
            let proven_status = prove_fn(actor.clone(), request_key.clone())
                .await
                .map(|proof| Status::Success { proof })
                .unwrap_or_else(|error| Status::Failed { error });

            match &proven_status {
                Status::Success { proof } => {
                    tracing::info!(
                        "Actor Backend successfully proved {request_key}. Proof: {proof}"
                    );
                }
                Status::Failed { error } => {
                    tracing::error!("Actor Backend failed to prove {request_key}: {error}");
                }
                _ => {}
            }

            // 2.2. Update the request status in pool to the resulted status
            if let Err(err) = actor
                .pool
                .update_status(request_key.clone(), proven_status.clone().into())
            {
                tracing::error!(
                    "Actor Backend failed to update status of prove-action {request_key}: {err:?}, status: {proven_status}"
=======
                    Err(e) => Status::Failed {
                        error: e.to_string(),
                    },
                };
                let _ = pool_.update_status(
                    request_key_.clone(),
                    StatusWithContext::new(status, chrono::Utc::now()),
>>>>>>> 01ddec7e
                );
            });

            let mut pool_ = self.pool.clone();
            let done_tx_ = done_tx.clone();
            let notifier_ = self.notifier.clone();

            tokio::spawn(async move {
                if let Err(e) = handle.await {
                    tracing::error!("Actor thread errored while proving {request_key}: {e:?}");
                    let status = Status::Failed {
                        error: e.to_string(),
                    };
                    let _ = pool_.update_status(request_key.clone(), status.clone().into());
                }

                let _res = done_tx_.send(request_key.clone()).await;
                notifier_.notify_one();
            });
        }
    }
}

pub async fn do_generate_guest_input(
    _pool: &mut Pool,
    chain_specs: &SupportedChainSpecs,
    request_key: RequestKey,
    request_entity: GuestInputRequestEntity,
) -> Result<Proof, String> {
    tracing::info!("Generating proof for {request_key}");

    let l1_chain_spec = chain_specs
        .get_chain_spec(&request_entity.l1_network())
        .ok_or_else(|| {
            format!(
                "unsupported l1 network: {}, it should not happen, please issue a bug report",
                request_entity.l1_network()
            )
        })?;
    let taiko_chain_spec = chain_specs
        .get_chain_spec(&request_entity.network())
        .ok_or_else(|| {
            format!(
                "unsupported raiko network: {}, it should not happen, please issue a bug report",
                request_entity.network()
            )
        })?;
    let proof_request = ProofRequest {
        block_number: *request_entity.block_number(),
        l1_inclusion_block_number: *request_entity.l1_inclusion_block_number(),
        network: request_entity.network().clone(),
        l1_network: request_entity.l1_network().clone(),
        graffiti: request_entity.graffiti().clone(),
        prover: Default::default(),
        proof_type: Default::default(),
        blob_proof_type: request_entity.blob_proof_type().clone(),
        prover_args: request_entity.prover_args().clone(),
        batch_id: 0,
        l2_block_numbers: Vec::new(),
        gpu_number: None,
    };
    let raiko = Raiko::new(l1_chain_spec, taiko_chain_spec.clone(), proof_request);
    let provider = RpcBlockDataProvider::new(
        &taiko_chain_spec.rpc.clone(),
        request_entity.block_number() - 1,
    )
    .await
    .map_err(|err| format!("failed to create rpc block data provider: {err:?}"))?;

    let input = raiko
        .generate_input(provider)
        .await
        .map_err(|e| format!("failed to generate input: {e:?}"))?;

    let input_proof = serde_json::to_string(&input).expect("input serialize ok");
    Ok(Proof {
        proof: Some(input_proof),
        ..Default::default()
    })
}

// TODO: cache input, reference to raiko_host::cache
// TODO: memory tracking
// TODO: metrics
// TODO: measurement
pub async fn do_prove_single(
    pool: &mut dyn IdWrite,
    chain_specs: &SupportedChainSpecs,
    request_key: RequestKey,
    request_entity: SingleProofRequestEntity,
    gpu_number: Option<u32>,
) -> Result<Proof, String> {
    tracing::info!("Generating proof for {request_key}");

    let l1_chain_spec = chain_specs
        .get_chain_spec(&request_entity.l1_network())
        .ok_or_else(|| {
            format!(
                "unsupported l1 network: {}, it should not happen, please issue a bug report",
                request_entity.l1_network()
            )
        })?;
    let taiko_chain_spec = chain_specs
        .get_chain_spec(&request_entity.network())
        .ok_or_else(|| {
            format!(
                "unsupported raiko network: {}, it should not happen, please issue a bug report",
                request_entity.network()
            )
        })?;

    let proof_request = ProofRequest {
        block_number: *request_entity.block_number(),
        l1_inclusion_block_number: *request_entity.l1_inclusion_block_number(),
        network: request_entity.network().clone(),
        l1_network: request_entity.l1_network().clone(),
        graffiti: request_entity.graffiti().clone(),
        prover: request_entity.prover().clone(),
        proof_type: request_entity.proof_type().clone(),
        blob_proof_type: request_entity.blob_proof_type().clone(),
        prover_args: request_entity.prover_args().clone(),
        batch_id: 0,
        l2_block_numbers: Vec::new(),
        gpu_number,
    };
    let raiko = Raiko::new(l1_chain_spec, taiko_chain_spec.clone(), proof_request);
    let provider = RpcBlockDataProvider::new(
        &taiko_chain_spec.rpc.clone(),
        request_entity.block_number() - 1,
    )
    .await
    .map_err(|err| format!("failed to create rpc block data provider: {err:?}"))?;

    // double check if we already have the guest_input
    let input: GuestInput =
        if let Some(guest_input_value) = request_entity.prover_args().get("guest_input") {
            let guest_input_json: String = serde_json::from_value(guest_input_value.clone())
                .expect("guest_input should be a string");
            let mut input: GuestInput = serde_json::from_str(&guest_input_json)
                .map_err(|err| format!("failed to deserialize guest_input: {err:?}"))?;
            // update missing fields
            let prover_data = &input.taiko.prover_data;
            if !(prover_data.graffiti.eq(request_entity.graffiti())
                && prover_data.prover.eq(request_entity.prover()))
            {
                input.taiko.prover_data = raiko_lib::input::TaikoProverData {
                    graffiti: request_entity.graffiti().clone(),
                    prover: request_entity.prover().clone(),
                }
            }
            input
        } else {
            // 1. Generate the proof input
            raiko
                .generate_input(provider)
                .await
                .map_err(|e| format!("failed to generate input: {e:?}"))?
        };

    // 2. Generate the proof output
    let output = raiko
        .get_output(&input)
        .map_err(|e| format!("failed to get output: {e:?}"))?;

    // 3. Generate the proof
    let proof = raiko
        .prove(input, &output, Some(pool))
        .await
        .map_err(|err| format!("failed to generate single proof: {err:?}"))?;

    Ok(proof)
}

async fn do_prove_aggregation(
    pool: &mut dyn IdWrite,
    request_key: RequestKey,
    request_entity: AggregationRequestEntity,
    gpu_number: Option<u32>,
) -> Result<Proof, String> {
    let proof_type = request_key.proof_type().clone();
    let proofs = request_entity.proofs().clone();

    let input = AggregationGuestInput { proofs };
    let output = AggregationGuestOutput::default();
    let mut config = serde_json::to_value(request_entity.prover_args())
        .map_err(|err| format!("failed to serialize prover args: {err:?}"))?;

    if let Some(gpu_number) = gpu_number {
        // If gpu_number is provided, we set it in the config
        config["gpu_number"] = gpu_number.into();
    }

    let proof = aggregate_proofs(proof_type, input, &output, &config, Some(pool))
        .await
        .map_err(|err| format!("failed to generate aggregation proof: {err:?}"))?;

    Ok(proof)
}

async fn new_raiko_for_batch_request(
    chain_specs: &SupportedChainSpecs,
    request_entity: BatchProofRequestEntity,
    gpu_number: Option<u32>,
) -> Result<Raiko, String> {
    let l1_chain_spec = chain_specs
        .get_chain_spec(&request_entity.guest_input_entity().l1_network())
        .expect("unsupported l1 network");
    let taiko_chain_spec = chain_specs
        .get_chain_spec(&request_entity.guest_input_entity().network())
        .expect("unsupported taiko network");
    let batch_id = request_entity.guest_input_entity().batch_id();
    let l1_include_block_number = request_entity
        .guest_input_entity()
        .l1_inclusion_block_number();
    // parse the batch proposal tx to get all prove blocks
    let all_prove_blocks = parse_l1_batch_proposal_tx_for_pacaya_fork(
        &l1_chain_spec,
        &taiko_chain_spec,
        *l1_include_block_number,
        *batch_id,
    )
    .await
    .map_err(|err| format!("Could not parse L1 batch proposal tx: {err:?}"))?;

    let proof_request = ProofRequest {
        block_number: 0,
        batch_id: *request_entity.guest_input_entity().batch_id(),
        l1_inclusion_block_number: *request_entity
            .guest_input_entity()
            .l1_inclusion_block_number(),
        network: request_entity.guest_input_entity().network().clone(),
        l1_network: request_entity.guest_input_entity().l1_network().clone(),
        graffiti: request_entity.guest_input_entity().graffiti().clone(),
        prover: request_entity.prover().clone(),
        proof_type: request_entity.proof_type().clone(),
        blob_proof_type: request_entity
            .guest_input_entity()
            .blob_proof_type()
            .clone(),
        prover_args: request_entity.prover_args().clone(),
        l2_block_numbers: all_prove_blocks.clone(),
        gpu_number,
    };

    Ok(Raiko::new(l1_chain_spec, taiko_chain_spec, proof_request))
}

async fn generate_input_for_batch(raiko: &Raiko) -> Result<GuestBatchInput, String> {
    let provider_target_blocks = (raiko.request.l2_block_numbers[0] - 1
        ..=*raiko.request.l2_block_numbers.last().unwrap())
        .collect();
    let provider =
        RpcBlockDataProvider::new_batch(&raiko.taiko_chain_spec.rpc, provider_target_blocks)
            .await
            .expect("Could not create RpcBlockDataProvider");
    let input = raiko
        .generate_batch_input(provider)
        .await
        .map_err(|e| format!("failed to generate batch input: {e:?}"))?;
    Ok(input)
}

pub async fn do_generate_batch_guest_input(
    _pool: &mut Pool,
    chain_specs: &SupportedChainSpecs,
    request_key: RequestKey,
    request_entity: BatchGuestInputRequestEntity,
) -> Result<Proof, String> {
    trace!("batch guest input for: {request_key:?}");
    let batch_proof_request_entity = BatchProofRequestEntity::new_with_guest_input_entity(
        request_entity.clone(),
        Default::default(),
        Default::default(),
        Default::default(),
    );
    let raiko = new_raiko_for_batch_request(chain_specs, batch_proof_request_entity, None)
        .await
        .map_err(|err| format!("failed to create raiko: {err:?}"))?;
    let input = generate_input_for_batch(&raiko)
        .await
        .map_err(|err| format!("failed to generate batch guest input: {err:?}"))?;
    let input_proof = bincode::serialize(&input)
        .map_err(|err| format!("failed to serialize input to bincode: {err:?}"))?;
    let compressed_bytes = zlib_compress_data(&input_proof).unwrap();
    let compressed_b64: String = general_purpose::STANDARD.encode(&compressed_bytes);
    tracing::debug!(
        "compress redis input: input_proof {} bytes to compressed_b64 {} bytes.",
        input_proof.len(),
        compressed_b64.len()
    );
    Ok(Proof {
        proof: Some(compressed_b64),
        ..Default::default()
    })
}

async fn do_prove_batch(
    pool: &mut dyn IdWrite,
    chain_specs: &SupportedChainSpecs,
    request_key: RequestKey,
    request_entity: BatchProofRequestEntity,
    gpu_number: Option<u32>,
) -> Result<Proof, String> {
    tracing::info!("Generating proof for {request_key}");

    let raiko = new_raiko_for_batch_request(chain_specs, request_entity, gpu_number).await?;
    let input = if let Some(batch_guest_input) = raiko.request.prover_args.get("batch_guest_input")
    {
        // Tricky: originally the input was created (and pass around) by prove() infra,
        // so it's a base64 string(in Proof).
        // after we get it from db somewhere before, we need to pass it down here, but there is no known
        // string carrier in key / entity, so we call deser twice, value -> string -> struct.
        let b64_encoded_string: String = serde_json::from_value(batch_guest_input.clone())
            .map_err(|err| {
                format!("failed to deserialize batch_guest_input from value: {err:?}")
            })?;
        let compressed_bytes = general_purpose::STANDARD
            .decode(&b64_encoded_string)
            .unwrap();
        let decompressed_bytes = zlib_decompress_data(&compressed_bytes)
            .map_err(|err| format!("failed to decompress batch_guest_input: {err:?}"))?;
        let guest_input: GuestBatchInput = bincode::deserialize(&decompressed_bytes)
            .map_err(|err| format!("failed to deserialize bincode batch_guest_input: {err:?}"))?;
        guest_input
    } else {
        tracing::warn!("rebuild batch guest input for request: {request_key:?}");
        generate_input_for_batch(&raiko)
            .await
            .map_err(|err| format!("failed to generate batch guest input: {err:?}"))?
    };

    let output = raiko
        .get_batch_output(&input)
        .map_err(|e| format!("failed to get guest batch output: {e:?}"))?;
    debug!("batch guest output: {output:?}");
    let proof = raiko
        .batch_prove(input, &output, Some(pool))
        .await
        .map_err(|e| format!("failed to generate batch proof: {e:?}"))?;

    Ok(proof)
}

#[cfg(test)]
mod tests {
    use super::*;
    use raiko_lib::consts::SupportedChainSpecs;
    use raiko_reqpool::memory_pool;
    use tokio::sync::Mutex;

    fn create_test_pool() -> Pool {
        memory_pool("test_backend")
    }

    fn create_test_chain_specs() -> SupportedChainSpecs {
        SupportedChainSpecs::default()
    }

    // Mock test for the serve_in_background to test the structure.
    #[tokio::test]
    async fn test_serve_in_background() {
        let pool = create_test_pool();
        let chain_specs = create_test_chain_specs();
        let queue = Arc::new(Mutex::new(Queue::new(1000)));
        let notifier = Arc::new(Notify::new());

        let backend = Backend::new(pool, chain_specs, 1, queue.clone(), notifier.clone());

        let handle = tokio::spawn(async move {
            tokio::select! {
                _ = backend.serve_in_background() => {},
                _ = tokio::time::sleep(tokio::time::Duration::from_millis(10)) => {
                }
            }
        });

        // Notify to wake up the background service
        notifier.notify_one();

        tokio::time::sleep(tokio::time::Duration::from_millis(20)).await;
        handle.abort();

        assert!(true);
    }
}<|MERGE_RESOLUTION|>--- conflicted
+++ resolved
@@ -1,4 +1,4 @@
-use std::sync::Arc;
+use std::{collections::VecDeque, sync::Arc};
 
 use base64::{engine::general_purpose, Engine as _};
 use bincode;
@@ -9,10 +9,10 @@
     provider::rpc::RpcBlockDataProvider,
     Raiko,
 };
-use raiko_lib::proof_type::ProofType;
 use raiko_lib::{
     consts::SupportedChainSpecs,
     input::{AggregationGuestInput, AggregationGuestOutput, GuestBatchInput, GuestInput},
+    proof_type::ProofType,
     prover::{IdWrite, Proof},
     utils::{zlib_compress_data, zlib_decompress_data},
 };
@@ -21,36 +21,67 @@
     GuestInputRequestEntity, RequestEntity, RequestKey, SingleProofRequestEntity, Status,
     StatusWithContext,
 };
-<<<<<<< HEAD
-use std::time::Duration;
-use std::{collections::VecDeque, sync::Arc};
-use tokio::sync::{
-    mpsc::{self, Receiver, Sender},
-    oneshot, Mutex, Semaphore,
-};
-=======
-use reth_primitives::B256;
 use tokio::sync::{mpsc, Mutex, Notify, Semaphore};
->>>>>>> 01ddec7e
 use tracing::{debug, trace};
 
 use crate::queue::Queue;
 use crate::Pool;
+
+// Struct that holds available GPU numbers
+#[derive(Debug)]
+pub(crate) struct AvailableGpus {
+    inner: Mutex<VecDeque<u32>>,
+}
+
+impl AvailableGpus {
+    pub fn new(max_proving_concurrency: usize) -> Self {
+        let available_gpus: Mutex<VecDeque<u32>> = Mutex::new(VecDeque::from(
+            (0..max_proving_concurrency)
+                .map(|x| x as u32)
+                .collect::<Vec<u32>>(),
+        ));
+
+        Self {
+            inner: available_gpus,
+        }
+    }
+
+    /// Get the GPU number for the given proof type.
+    /// Currently, only SP1 proof type is needs GPU number.
+    async fn get_gpu_number(&self, proof_type: ProofType) -> Option<u32> {
+        match proof_type {
+            ProofType::Sp1 => {
+                let mut available_gpus = self.inner.lock().await;
+                // We could expect here because semaphore is used to limit the concurrency and
+                // available_gpus.len() == semaphore.available_permits() == max_proving_concurrency
+                let gpu_number = available_gpus
+                    .pop_front()
+                    .expect("GPU number should be available");
+
+                Some(gpu_number)
+            }
+            _ => None,
+        }
+    }
+
+    /// Release the GPU number after the proof is generated.
+    async fn release_gpu_number(&self, gpu_number: Option<u32>) {
+        if let Some(gpu_number) = gpu_number {
+            let mut available_gpus = self.inner.lock().await;
+            available_gpus.push_back(gpu_number);
+        }
+    }
+}
 
 /// Backend runs in the background, and handles the actions from the actor.
 #[derive(Clone, Debug)]
 pub(crate) struct Backend {
     pool: Pool,
     chain_specs: SupportedChainSpecs,
-<<<<<<< HEAD
-    internal_tx: Sender<RequestKey>,
-    proving_semaphore: Arc<Semaphore>,
-    available_gpus: Arc<Mutex<VecDeque<u32>>>,
-=======
     queue: Arc<Mutex<Queue>>,
     notifier: Arc<Notify>,
     semaphore: Arc<Semaphore>,
->>>>>>> 01ddec7e
+    available_gpus: Arc<AvailableGpus>,
 }
 
 impl Backend {
@@ -58,28 +89,6 @@
         pool: Pool,
         chain_specs: SupportedChainSpecs,
         max_proving_concurrency: usize,
-<<<<<<< HEAD
-    ) {
-        let channel_size = 1024;
-        let (internal_tx, internal_rx) = mpsc::channel::<RequestKey>(channel_size);
-
-        let available_gpus: Arc<Mutex<VecDeque<u32>>> = Arc::new(Mutex::new(VecDeque::from(
-            (0..max_proving_concurrency)
-                .map(|x| x as u32)
-                .collect::<Vec<u32>>(),
-        )));
-        tokio::spawn(async move {
-            Backend {
-                pool,
-                chain_specs,
-                internal_tx,
-                proving_semaphore: Arc::new(Semaphore::new(max_proving_concurrency)),
-                available_gpus,
-            }
-            .serve(action_rx, internal_rx, pause_rx)
-            .await;
-        });
-=======
         queue: Arc<Mutex<Queue>>,
         notifier: Arc<Notify>,
     ) -> Self {
@@ -89,8 +98,8 @@
             queue,
             notifier,
             semaphore: Arc::new(Semaphore::new(max_proving_concurrency)),
+            available_gpus: Arc::new(AvailableGpus::new(max_proving_concurrency)),
         }
->>>>>>> 01ddec7e
     }
 
     pub async fn serve_in_background(self) {
@@ -130,19 +139,48 @@
             let request_key_ = request_key.clone();
             let mut pool_ = self.pool.clone();
             let chain_specs = self.chain_specs.clone();
+
+            let available_gpus = self.available_gpus.clone();
+
             let handle = tokio::spawn(async move {
                 let _permit = permit;
 
+                // Variable to hold the GPU number, if proving
+                let mut gpu_number = None;
+
                 let result = match request_entity {
                     RequestEntity::SingleProof(entity) => {
-                        do_prove_single(&mut pool_, &chain_specs, request_key_.clone(), entity)
+                        gpu_number = available_gpus
+                            .get_gpu_number(request_key_.proof_type().clone())
+                            .await;
+                        do_prove_single(
+                            &mut pool_,
+                            &chain_specs,
+                            request_key_.clone(),
+                            entity,
+                            gpu_number,
+                        )
+                        .await
+                    }
+                    RequestEntity::Aggregation(entity) => {
+                        gpu_number = available_gpus
+                            .get_gpu_number(request_key_.proof_type().clone())
+                            .await;
+                        do_prove_aggregation(&mut pool_, request_key_.clone(), entity, gpu_number)
                             .await
                     }
-                    RequestEntity::Aggregation(entity) => {
-                        do_prove_aggregation(&mut pool_, request_key_.clone(), entity).await
-                    }
                     RequestEntity::BatchProof(entity) => {
-                        do_prove_batch(&mut pool_, &chain_specs, request_key_.clone(), entity).await
+                        gpu_number = available_gpus
+                            .get_gpu_number(request_key_.proof_type().clone())
+                            .await;
+                        do_prove_batch(
+                            &mut pool_,
+                            &chain_specs,
+                            request_key_.clone(),
+                            entity,
+                            gpu_number,
+                        )
+                        .await
                     }
                     RequestEntity::GuestInput(entity) => {
                         do_generate_guest_input(
@@ -163,6 +201,10 @@
                         .await
                     }
                 };
+
+                // Release the GPU number after proving
+                available_gpus.release_gpu_number(gpu_number).await;
+
                 let status = match result {
                     Ok(proof) => {
                         let proof_str = format!("{}", proof);
@@ -171,249 +213,6 @@
                         );
                         Status::Success { proof }
                     }
-<<<<<<< HEAD
-                })?;
-
-                // 3. Mark the request as cancelled in the pool
-                let status = StatusWithContext::new_cancelled();
-                self.pool.update_status(request_key, status.clone())?;
-                Ok(status)
-            }
-            RequestKey::Aggregation(..) => {
-                let status = StatusWithContext::new_cancelled();
-                self.pool.update_status(request_key, status.clone())?;
-                Ok(status)
-            }
-            RequestKey::BatchProof(..) => {
-                let status = StatusWithContext::new_cancelled();
-                self.pool.update_status(request_key, status.clone())?;
-                Ok(status)
-            }
-            RequestKey::BatchGuestInput(..) => {
-                let status = StatusWithContext::new_cancelled();
-                self.pool.update_status(request_key, status.clone())?;
-                Ok(status)
-            }
-        }
-    }
-
-    /// Get the GPU number for the given proof type.
-    /// Currently, only SP1 proof type is needs GPU number.
-    async fn get_gpu_number(&self, proof_type: ProofType) -> Option<u32> {
-        match proof_type {
-            ProofType::Sp1 => {
-                let mut available_gpus = self.available_gpus.lock().await;
-
-                // We could expect here because semaphore is used to limit the concurrency and
-                // available_gpus.len() == semaphore.available_permits() == max_proving_concurrency
-                let gpu_number = available_gpus
-                    .pop_front()
-                    .expect("GPU number should be available");
-
-                Some(gpu_number)
-            }
-            _ => None,
-        }
-    }
-
-    /// Release the GPU number after the proof is generated.
-    async fn release_gpu_number(&self, gpu_number: Option<u32>) {
-        if let Some(gpu_number) = gpu_number {
-            let mut available_gpus = self.available_gpus.lock().await;
-            available_gpus.push_back(gpu_number);
-        }
-    }
-
-    async fn generate_guest_input(
-        &mut self,
-        request_key: RequestKey,
-        request_entity: GuestInputRequestEntity,
-    ) {
-        self.prove(request_key.clone(), |mut actor, request_key| async move {
-            do_generate_guest_input(
-                &mut actor.pool,
-                &actor.chain_specs,
-                request_key,
-                request_entity,
-            )
-            .await
-        })
-        .await;
-    }
-
-    async fn generate_batch_guest_input(
-        &mut self,
-        request_key: RequestKey,
-        request_entity: BatchGuestInputRequestEntity,
-    ) {
-        self.prove(request_key.clone(), |mut actor, request_key| async move {
-            do_generate_batch_guest_input(
-                &mut actor.pool,
-                &actor.chain_specs,
-                request_key,
-                request_entity,
-            )
-            .await
-        })
-        .await;
-    }
-
-    async fn prove_single(
-        &mut self,
-        request_key: RequestKey,
-        request_entity: SingleProofRequestEntity,
-    ) {
-        self.prove(request_key.clone(), |mut actor, request_key| async move {
-            // 1. Get the GPU number for the given proof type
-            let gpu_number = actor
-                .get_gpu_number(request_entity.proof_type().clone())
-                .await;
-
-            // 2. Generate the proof
-            let res = do_prove_single(
-                &mut actor.pool,
-                &actor.chain_specs,
-                request_key,
-                request_entity,
-                gpu_number,
-            )
-            .await;
-
-            // 3. Release the GPU number
-            actor.release_gpu_number(gpu_number).await;
-
-            res
-        })
-        .await;
-    }
-
-    async fn prove_aggregation(
-        &mut self,
-        request_key: RequestKey,
-        request_entity: AggregationRequestEntity,
-    ) {
-        self.prove(request_key.clone(), |mut actor, request_key| async move {
-            // 1. Get the GPU number for the given proof type
-            let gpu_number = actor
-                .get_gpu_number(request_entity.proof_type().clone())
-                .await;
-
-            // 2. Aggregate the proofs
-            let res = do_prove_aggregation(
-                &mut actor.pool,
-                request_key.clone(),
-                request_entity,
-                gpu_number,
-            )
-            .await;
-
-            // 3. Release the GPU number
-            actor.release_gpu_number(gpu_number).await;
-
-            res
-        })
-        .await;
-    }
-
-    async fn prove_batch(
-        &mut self,
-        request_key: RequestKey,
-        request_entity: BatchProofRequestEntity,
-    ) {
-        self.prove(request_key.clone(), |mut actor, request_key| async move {
-            // 1. Get the GPU number for the given proof type
-            let gpu_number = actor
-                .get_gpu_number(request_entity.proof_type().clone())
-                .await;
-
-            // 2. Generate the proof
-            let res = do_prove_batch(
-                &mut actor.pool,
-                &actor.chain_specs,
-                request_key.clone(),
-                request_entity,
-                gpu_number,
-            )
-            .await;
-
-            // 3. Release the GPU number
-            actor.release_gpu_number(gpu_number).await;
-
-            res
-        })
-        .await;
-    }
-
-    /// Generic method to handle proving for different types of proofs
-    async fn prove<F, Fut>(&mut self, request_key: RequestKey, prove_fn: F)
-    where
-        F: FnOnce(Backend, RequestKey) -> Fut + Send + 'static,
-        Fut: std::future::Future<Output = Result<Proof, String>> + Send + 'static,
-    {
-        let request_key_ = request_key.clone();
-
-        let pool_status = self
-            .pool
-            .get_status(&request_key)
-            .unwrap()
-            .unwrap()
-            .into_status();
-        if matches!(pool_status, Status::Success { .. } | Status::WorkInProgress) {
-            tracing::warn!("Actor Backend received prove-action {request_key}, but it is not registered, skipping");
-            return;
-        }
-
-        // 1. Update the request status in pool to WorkInProgress
-        if let Err(err) = self
-            .pool
-            .update_status(request_key.clone(), Status::WorkInProgress.into())
-        {
-            tracing::error!(
-                "Actor Backend failed to update status of prove-action {request_key}: {err:?}, status: {status}",
-                status = Status::WorkInProgress,
-            );
-            return;
-        }
-
-        // 2. Start the proving work in a separate thread
-        let mut actor = self.clone();
-        let proving_semaphore = self.proving_semaphore.clone();
-        let (semaphore_acquired_tx, semaphore_acquired_rx) = oneshot::channel();
-
-        let handle = tokio::spawn(async move {
-            // Acquire a permit from the semaphore before starting the proving work
-            let _permit = proving_semaphore
-                .acquire()
-                .await
-                .expect("semaphore should not be closed");
-            semaphore_acquired_tx.send(()).unwrap();
-
-            // 2.1. Start the proving work
-            let proven_status = prove_fn(actor.clone(), request_key.clone())
-                .await
-                .map(|proof| Status::Success { proof })
-                .unwrap_or_else(|error| Status::Failed { error });
-
-            match &proven_status {
-                Status::Success { proof } => {
-                    tracing::info!(
-                        "Actor Backend successfully proved {request_key}. Proof: {proof}"
-                    );
-                }
-                Status::Failed { error } => {
-                    tracing::error!("Actor Backend failed to prove {request_key}: {error}");
-                }
-                _ => {}
-            }
-
-            // 2.2. Update the request status in pool to the resulted status
-            if let Err(err) = actor
-                .pool
-                .update_status(request_key.clone(), proven_status.clone().into())
-            {
-                tracing::error!(
-                    "Actor Backend failed to update status of prove-action {request_key}: {err:?}, status: {proven_status}"
-=======
                     Err(e) => Status::Failed {
                         error: e.to_string(),
                     },
@@ -421,7 +220,6 @@
                 let _ = pool_.update_status(
                     request_key_.clone(),
                     StatusWithContext::new(status, chrono::Utc::now()),
->>>>>>> 01ddec7e
                 );
             });
 
