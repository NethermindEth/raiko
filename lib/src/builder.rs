--- conflicted
+++ resolved
@@ -120,20 +120,13 @@
             ForkCondition::TTD {
                 fork_block: None,
                 total_difficulty: U256::from(0),
-<<<<<<< HEAD
                 activation_block_number: 0,
-=======
->>>>>>> 97021e19
             },
         ),
         (
             EthereumHardfork::Shanghai.boxed(),
             ForkCondition::Timestamp(0),
         ),
-<<<<<<< HEAD
-=======
-        (TaikoHardfork::Hekla.boxed(), ForkCondition::Block(0)),
->>>>>>> 97021e19
         (
             TaikoHardfork::Ontake.boxed(),
             ForkCondition::Block(
@@ -171,20 +164,13 @@
             ForkCondition::TTD {
                 fork_block: None,
                 total_difficulty: U256::from(0),
-<<<<<<< HEAD
                 activation_block_number: 0,
-=======
->>>>>>> 97021e19
             },
         ),
         (
             EthereumHardfork::Shanghai.boxed(),
             ForkCondition::Timestamp(0),
         ),
-<<<<<<< HEAD
-=======
-        (TaikoHardfork::Hekla.boxed(), ForkCondition::Block(0)),
->>>>>>> 97021e19
         (
             TaikoHardfork::Ontake.boxed(),
             ForkCondition::Block(
@@ -197,48 +183,6 @@
 
 pub static SURGE_DEV: LazyLock<Arc<TaikoChainSpec>> = LazyLock::new(|| {
     let hardforks = SURGE_DEV_HARDFORKS.clone();
-    TaikoChainSpec {
-        inner: reth_chainspec::ChainSpec {
-            chain: 763373.into(), // TODO: make this dynamic based on the chain spec
-            paris_block_and_final_difficulty: None,
-            hardforks,
-            deposit_contract: None,
-            ..Default::default()
-        },
-    }
-    .into()
-});
-
-pub static SURGE_STAGE: LazyLock<Arc<TaikoChainSpec>> = LazyLock::new(|| {
-    let hardforks = SURGE_STAGE_HARDFORKS.clone();
-    TaikoChainSpec {
-        inner: reth_chainspec::ChainSpec {
-            chain: 763373.into(), // TODO: make this dynamic based on the chain spec
-            paris_block_and_final_difficulty: None,
-            hardforks,
-            deposit_contract: None,
-            ..Default::default()
-        },
-    }
-    .into()
-});
-
-pub static SURGE_TEST: LazyLock<Arc<TaikoChainSpec>> = LazyLock::new(|| {
-    let hardforks = SURGE_TEST_HARDFORKS.clone();
-    TaikoChainSpec {
-        inner: reth_chainspec::ChainSpec {
-            chain: 763375.into(), // TODO: make this dynamic based on the chain spec
-            paris_block_and_final_difficulty: None,
-            hardforks,
-            deposit_contract: None,
-            ..Default::default()
-        },
-    }
-    .into()
-});
-
-pub static SURGE_MAINNET: LazyLock<Arc<TaikoChainSpec>> = LazyLock::new(|| {
-    let hardforks = SURGE_STAGE_HARDFORKS.clone();
     TaikoChainSpec {
         inner: reth_chainspec::ChainSpec {
             chain: 763374.into(), // TODO: make this dynamic based on the chain spec
@@ -375,8 +319,6 @@
                 parent_block.header.hash_slow(),
                 current_block.header.parent_hash
             );
-            // state root is checked in finalize(), skip here
-            // assert!(current_block.state_root == current_input.block.state_root)
         });
 }
 
