--- conflicted
+++ resolved
@@ -93,9 +93,6 @@
     ])
 });
 
-<<<<<<< HEAD
-pub static SURGE_DEVNET: LazyLock<Arc<TaikoChainSpec>> = LazyLock::new(|| {
-=======
 pub static SURGE_TEST_HARDFORKS: LazyLock<reth_chainspec::ChainHardforks> = LazyLock::new(|| {
     ChainHardforks::new(vec![
         (EthereumHardfork::Frontier.boxed(), ForkCondition::Block(0)),
@@ -123,6 +120,7 @@
             ForkCondition::TTD {
                 fork_block: None,
                 total_difficulty: U256::from(0),
+                activation_block_number: 0,
             },
         ),
         (
@@ -167,6 +165,7 @@
             ForkCondition::TTD {
                 fork_block: None,
                 total_difficulty: U256::from(0),
+                activation_block_number: 0,
             },
         ),
         (
@@ -185,7 +184,6 @@
 });
 
 pub static SURGE_DEV: LazyLock<Arc<TaikoChainSpec>> = LazyLock::new(|| {
->>>>>>> 97021e19
     let hardforks = SURGE_DEV_HARDFORKS.clone();
     TaikoChainSpec {
         inner: reth_chainspec::ChainSpec {
@@ -368,16 +366,11 @@
         let chain_spec = &self.input.chain_spec;
         let chain_spec = match chain_spec.name.as_str() {
             "taiko_mainnet" => TAIKO_MAINNET.clone(),
-<<<<<<< HEAD
-            "taiko_dev" => TAIKO_DEVNET.clone(),
-            "surge_dev" => SURGE_DEVNET.clone(),
-=======
             "taiko_dev" => TAIKO_DEV.clone(),
             "surge_dev" => SURGE_DEV.clone(),
             "surge_test" => SURGE_TEST.clone(),
             "surge_stage" => SURGE_STAGE.clone(),
             "surge_mainnet" => SURGE_MAINNET.clone(),
->>>>>>> 97021e19
             _ => unimplemented!(),
         };
 
